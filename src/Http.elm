--- conflicted
+++ resolved
@@ -44,10 +44,6 @@
     , body : Body
     }
 
-<<<<<<< HEAD
-{-| Create a customized request. Arguments are request type (GET, POST, PUT,
-DELETE, etc.), target URL, data, and a list of additional headers.
-=======
 
 type Body
     = Empty
@@ -171,23 +167,11 @@
         , url = url
         , body = empty
         }
->>>>>>> 335010df
 -}
 send : Settings -> Request -> Promise Error Response
 send =
   Native.Http.send
 
-<<<<<<< HEAD
-{-| Create a GET request to the given URL. -}
-get : String -> Request String
-get url = Request "GET" url "" []
-
-{-| Create a POST request to the given URL, carrying the given data. -}
-post : String -> String -> Request String
-post url body = Request "POST" url body []
-=======
-
->>>>>>> 335010df
 
 {-| Send a GET request to the given url. You also specify how to decode the
 response.
@@ -220,11 +204,6 @@
     hats =
       post (list string) "http://example.com/hat-categories.json" empty
 
-<<<<<<< HEAD
-{-| Performs an HTTP GET request with the given URLs. Produces a signal
-that carries the responses.
-=======
->>>>>>> 335010df
 -}
 post : JavaScript.Decoder a -> String -> Body -> Promise Error a
 post decoder url body =
