--- conflicted
+++ resolved
@@ -21,18 +21,14 @@
 # Settings
 @docs Settings, defaultSettigs, Progress
 
-<<<<<<< HEAD
--}
-import Basics ((&&), (<=), (<))
-import Dict (Dict)
+-}
+import Basics exposing ((&&), (<=), (<))
+import Dict exposing (Dict)
 import JavaScript.Decode as JavaScript
-import Maybe (Maybe(..))
-=======
-import Signal exposing (Signal)
->>>>>>> 36b3c235
+import Maybe exposing (Maybe(..))
 import Native.Http
-import Promise (Promise, andThen, succeed, fail)
-import Result (Result(..))
+import Promise exposing (Promise, andThen, succeed, fail)
+import Result exposing (Result(..))
 
 
 type Blob = TODO_impliment_blob_in_another_library
