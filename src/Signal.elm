module Signal
    ( Stream, Varying
    , Channel, Message
    ) where

{-| The library for general signal manipulation. Includes mapping, merging,
filters, past-dependence, and helpers for handling inputs from the UI.

Some useful functions for working with time (e.g. setting FPS) and combining
signals and time (e.g.  delaying updates, getting timestamps) can be found in
the [`Time`](Time) library.

# Channels
@docs channel, send, subscribe

-}

import Native.Signal
<<<<<<< HEAD
import List
import Basics (fst, snd, not)
import Debug


type Signal a = Signal


{-| Create a constant signal that never changes. -}
constant : a -> Signal a
constant =
    Native.Signal.input


{-| Apply a function to the current value of a signal.

    mouseIsUp : Signal Bool
    mouseIsUp =
        map not Mouse.isDown

    main : Signal Element
    main =
        map toElement Mouse.position
-}
map : (a -> result) -> Signal a -> Signal result
map =
    Native.Signal.map


{-| Apply a function to the current value of two signals. The function is
reevaluated whenever *either* signal changes. In the following example, we
figure out the `aspectRatio` of the window by combining the current width and
height.

    ratio : Int -> Int -> Float
    ratio width height =
        toFloat width / toFloat height

    aspectRatio : Signal Float
    aspectRatio =
        map2 ratio Window.width Window.height
-}
map2 : (a -> b -> result) -> Signal a -> Signal b -> Signal result
map2 =
    Native.Signal.map2


map3 : (a -> b -> c -> result) -> Signal a -> Signal b -> Signal c -> Signal result
map3 =
    Native.Signal.map3


map4 : (a -> b -> c -> d -> result) -> Signal a -> Signal b -> Signal c -> Signal d -> Signal result
map4 =
    Native.Signal.map4


map5 : (a -> b -> c -> d -> e -> result) -> Signal a -> Signal b -> Signal c -> Signal d -> Signal e -> Signal result
map5 =
    Native.Signal.map5



{-| Create a past-dependent signal. Each update from the incoming signal will
be used to step the state forward. The outgoing signal represents the current
state.

    clickCount : Signal Int
    clickCount =
        foldp (\click total -> total + 1) 0 Mouse.clicks

    timeSoFar : Signal Time
    timeSoFar =
        foldp (+) 0 (fps 40)

So `clickCount` starts with an initial value of 0. From there, it updates on
each mouse click, incrementing by one. `timeSoFar` is the time the program has
been running, updated 40 times a second.

Note: the initial value is specified as an argument, it is not related to the
initial value of the incoming signal. That value is only updated when the
incoming signal updates.
-}
foldp : (a -> state -> state) -> state -> Signal a -> Signal state
foldp =
    Native.Signal.foldp


{-| Merge two signals into one. This function is extremely useful for bringing
together lots of different signals to feed into a `foldp`.

    type Update = MouseMove (Int,Int) | TimeDelta Float

    updates : Signal Update
    updates =
        merge
            (map MouseMove Mouse.position)
            (map TimeDelta (fps 40))

If an update comes from either of the incoming signals, it updates the outgoing
signal. If an update comes on both signals at the same time, the left update
wins (i.e., the right update is discarded).
-}
merge : Signal a -> Signal a -> Signal a
merge =
    Native.Signal.merge


{-| Merge many signals into one. This is useful when you are merging more than
two signals. When multiple updates come in at the same time, the left-most
update wins, just like with `merge`.

    type Update = MouseMove (Int,Int) | TimeDelta Float | Click

    updates : Signal Update
    updates =
        mergeMany
            [ map MouseMove Mouse.position
            , map TimeDelta (fps 40)
            , map (always Click) Mouse.clicks
            ]
-}
mergeMany : List (Signal a) -> Signal a
mergeMany signals =
    case List.reverse signals of
      last :: rest -> List.foldl merge last rest
      _ -> Debug.crash "Signal.mergeMany needs a non-empty list."


{-| Filter out some updates. The given function decides whether we should
keep an update. If no updates ever flow through, we use the default value
provided. The following example only keeps even numbers and has an initial
value of zero.

    numbers : Signal Int
=======
>>>>>>> 335010df


type Stream a = Stream


type Varying a = Varying



---- INPUTS ----

type Channel a = Channel -- Signal a

type Message = Message -- () -> ()

<|MERGE_RESOLUTION|>--- conflicted
+++ resolved
@@ -16,144 +16,6 @@
 -}
 
 import Native.Signal
-<<<<<<< HEAD
-import List
-import Basics (fst, snd, not)
-import Debug
-
-
-type Signal a = Signal
-
-
-{-| Create a constant signal that never changes. -}
-constant : a -> Signal a
-constant =
-    Native.Signal.input
-
-
-{-| Apply a function to the current value of a signal.
-
-    mouseIsUp : Signal Bool
-    mouseIsUp =
-        map not Mouse.isDown
-
-    main : Signal Element
-    main =
-        map toElement Mouse.position
--}
-map : (a -> result) -> Signal a -> Signal result
-map =
-    Native.Signal.map
-
-
-{-| Apply a function to the current value of two signals. The function is
-reevaluated whenever *either* signal changes. In the following example, we
-figure out the `aspectRatio` of the window by combining the current width and
-height.
-
-    ratio : Int -> Int -> Float
-    ratio width height =
-        toFloat width / toFloat height
-
-    aspectRatio : Signal Float
-    aspectRatio =
-        map2 ratio Window.width Window.height
--}
-map2 : (a -> b -> result) -> Signal a -> Signal b -> Signal result
-map2 =
-    Native.Signal.map2
-
-
-map3 : (a -> b -> c -> result) -> Signal a -> Signal b -> Signal c -> Signal result
-map3 =
-    Native.Signal.map3
-
-
-map4 : (a -> b -> c -> d -> result) -> Signal a -> Signal b -> Signal c -> Signal d -> Signal result
-map4 =
-    Native.Signal.map4
-
-
-map5 : (a -> b -> c -> d -> e -> result) -> Signal a -> Signal b -> Signal c -> Signal d -> Signal e -> Signal result
-map5 =
-    Native.Signal.map5
-
-
-
-{-| Create a past-dependent signal. Each update from the incoming signal will
-be used to step the state forward. The outgoing signal represents the current
-state.
-
-    clickCount : Signal Int
-    clickCount =
-        foldp (\click total -> total + 1) 0 Mouse.clicks
-
-    timeSoFar : Signal Time
-    timeSoFar =
-        foldp (+) 0 (fps 40)
-
-So `clickCount` starts with an initial value of 0. From there, it updates on
-each mouse click, incrementing by one. `timeSoFar` is the time the program has
-been running, updated 40 times a second.
-
-Note: the initial value is specified as an argument, it is not related to the
-initial value of the incoming signal. That value is only updated when the
-incoming signal updates.
--}
-foldp : (a -> state -> state) -> state -> Signal a -> Signal state
-foldp =
-    Native.Signal.foldp
-
-
-{-| Merge two signals into one. This function is extremely useful for bringing
-together lots of different signals to feed into a `foldp`.
-
-    type Update = MouseMove (Int,Int) | TimeDelta Float
-
-    updates : Signal Update
-    updates =
-        merge
-            (map MouseMove Mouse.position)
-            (map TimeDelta (fps 40))
-
-If an update comes from either of the incoming signals, it updates the outgoing
-signal. If an update comes on both signals at the same time, the left update
-wins (i.e., the right update is discarded).
--}
-merge : Signal a -> Signal a -> Signal a
-merge =
-    Native.Signal.merge
-
-
-{-| Merge many signals into one. This is useful when you are merging more than
-two signals. When multiple updates come in at the same time, the left-most
-update wins, just like with `merge`.
-
-    type Update = MouseMove (Int,Int) | TimeDelta Float | Click
-
-    updates : Signal Update
-    updates =
-        mergeMany
-            [ map MouseMove Mouse.position
-            , map TimeDelta (fps 40)
-            , map (always Click) Mouse.clicks
-            ]
--}
-mergeMany : List (Signal a) -> Signal a
-mergeMany signals =
-    case List.reverse signals of
-      last :: rest -> List.foldl merge last rest
-      _ -> Debug.crash "Signal.mergeMany needs a non-empty list."
-
-
-{-| Filter out some updates. The given function decides whether we should
-keep an update. If no updates ever flow through, we use the default value
-provided. The following example only keeps even numbers and has an initial
-value of zero.
-
-    numbers : Signal Int
-=======
->>>>>>> 335010df
 
 
 type Stream a = Stream
