module Graphics.Input where
{-| This module is for creating input widgets such as buttons and text fields.
All functions in this library report to a [`Signal.Channel`](Signal#send).

# Basic Input Elements

To learn about text fields, see the
[`Graphics.Input.Field`](Graphics-Input-Field) library.

@docs button, customButton, checkbox, dropDown

# Clicks and Hovers
@docs clickable, hoverable

-}

import Graphics.Element exposing (Element)
import Native.Graphics.Input
<<<<<<< HEAD
import Text -- used internally
=======
import Native.Text
import Signal
>>>>>>> 239d2513


{-| Create a standard button. The following example begins making a basic
calculator:

    type Keys = Number Int | Plus | Minus | Clear

    keys : Signal.Channel Keys
    keys = Signal.channel Clear

    calculator : Element
    calculator =
        flow right
          [ button (Signal.send keys (Number 1)) "1"
          , button (Signal.send keys (Number 2)) "2"
          , button (Signal.send keys    Plus   ) "+"
          ]

If the user presses the "+" button, `keys.signal` will update to `Plus`. If the
users presses "2", `keys.signal` will update to `(Number 2)`.
-}
button : Signal.Message -> String -> Element
button =
  Native.Graphics.Input.button


{-| Same as `button` but lets you customize buttons to look however you want.

    click : Signal.Channel ()
    click = Signal.channel ()

    prettyButton : Element
    prettyButton =
        customButton (Signal.send click ())
            (image 100 40 "/button_up.jpg")
            (image 100 40 "/button_hover.jpg")
            (image 100 40 "/button_down.jpg")
-}
customButton : Signal.Message -> Element -> Element -> Element -> Element
customButton =
  Native.Graphics.Input.customButton


{-| Create a checkbox. The following example creates three synced checkboxes:

    check : Signal.Channel Bool
    check = Signal.channel False

    boxes : Bool -> Element
    boxes checked =
        let box = container 40 40 middle (checkbox (Signal.send check) checked)
        in
            flow right [ box, box, box ]

    main : Signal Element
    main = boxes <~ Signal.subscribe check
-}
checkbox : (Bool -> Signal.Message) -> Bool -> Element
checkbox =
  Native.Graphics.Input.checkbox


{-| Create a drop-down menu.  The following drop-down lets you choose your
favorite British sport:

    type Sport = Football | Cricket | Snooker

    sport : Signal.Channel (Maybe Sport)
    sport = Signal.channel Nothing

    sportDropDown : Element
    sportDropDown =
        dropDown (Signal.send sport)
          [ (""        , Nothing)
          , ("Football", Just Football)
          , ("Cricket" , Just Cricket)
          , ("Snooker" , Just Snooker)
          ]

If the user selects "Football" from the drop down menue, `Signal.subscribe sport`
will update to `Just Football`.
-}
dropDown : (a -> Signal.Message) -> List (String, a) -> Element
dropDown =
  Native.Graphics.Input.dropDown


{-| Detect mouse hovers over a specific `Element`. In the following example,
we will create a hoverable picture called `cat`.

    hover : Signal.Channel Bool
    hover = Signal.channel False

    cat : Element
    cat =
      image 30 30 "/cat.jpg"
        |> hoverable (Signal.send hover)

When the mouse hovers above the `cat` element, `hover.signal` will become
`True`. When the mouse leaves it, `hover.signal` will become `False`.
-}
hoverable : (Bool -> Signal.Message) -> Element -> Element
hoverable =
  Native.Graphics.Input.hoverable


{-| Detect mouse clicks on a specific `Element`. In the following example,
we will create a clickable picture called `cat`.

    type Picture = Cat | Hat

    picture : Signal.Channel Picture
    picture = Signal.channel Cat

    cat : Element
    cat =
      image 30 30 "/cat.jpg"
        |> clickable (Signal.send picture Cat)

    hat : Element
    hat =
      image 30 30 "/hat.jpg"
        |> clickable (Signal.send picture Hat)

When the user clicks on the `cat` element, `picture.signal` receives
an update containing the value `Cat`. When the user clicks on the `hat` element,
`picture.signal` receives an update containing the value `Hat`. This lets you
distinguish which element was clicked. In a more complex example, they could be
distinguished with IDs or more complex data structures.
-}
clickable : Signal.Message -> Element -> Element
clickable =
  Native.Graphics.Input.clickable<|MERGE_RESOLUTION|>--- conflicted
+++ resolved
@@ -16,12 +16,8 @@
 
 import Graphics.Element exposing (Element)
 import Native.Graphics.Input
-<<<<<<< HEAD
-import Text -- used internally
-=======
 import Native.Text
 import Signal
->>>>>>> 239d2513
 
 
 {-| Create a standard button. The following example begins making a basic
