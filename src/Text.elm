--- conflicted
+++ resolved
@@ -1,6 +1,3 @@
-<<<<<<< HEAD
-module Text where
-=======
 module Text
     ( Text
     , fromString, empty, append, concat, join
@@ -8,7 +5,6 @@
     , typeface, monospace, height, color, bold, italic, line
     ) where
 
->>>>>>> 239d2513
 {-| A library for styling and displaying text. While the `String` library
 focuses on representing and manipulating strings of character strings, the
 `Text` library focuses on how those strings should look on screen. It lets
