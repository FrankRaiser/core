Elm.Native.Regex = {};
Elm.Native.Regex.make = function(localRuntime) {
	localRuntime.Native = localRuntime.Native || {};
	localRuntime.Native.Regex = localRuntime.Native.Regex || {};
	if (localRuntime.Native.Regex.values)
	{
		return localRuntime.Native.Regex.values;
	}
	if ('values' in Elm.Native.Regex)
	{
		return localRuntime.Native.Regex.values = Elm.Native.Regex.values;
	}

	var List = Elm.Native.List.make(localRuntime);
	var Maybe = Elm.Maybe.make(localRuntime);

	function escape(str)
	{
		return str.replace(/[-\/\\^$*+?.()|[\]{}]/g, '\\$&');
	}
	function caseInsensitive(re)
	{
		return new RegExp(re.source, 'gi');
	}
	function regex(raw)
	{
		return new RegExp(raw, 'g');
	}

	function contains(re, string)
	{
		return string.match(re) !== null;
	}

<<<<<<< HEAD
    function find(n, re, str) {
        n = n.ctor === "All" ? Infinity : n._0;
        var out = [];
        var number = 0;
        var string = str;
        var lastIndex = re.lastIndex;
        var prevLastIndex = -1;
        var result;
        while (number++ < n && (result = re.exec(string))) {
            if (prevLastIndex === re.lastIndex) break;
            var i = result.length - 1;
            var subs = new Array(i);
            while (i > 0) {
                var submatch = result[i];
                subs[--i] = submatch === undefined
                    ? Maybe.Nothing
                    : Maybe.Just(submatch);
            }
            out.push({
                _:{},
                match: result[0],
                submatches: List.fromArray(subs),
                index: result.index,
                number: number
            });
            prevLastIndex = re.lastIndex;
        }
        re.lastIndex = lastIndex;
        return List.fromArray(out);
    }
=======
	function find(n, re, str)
	{
		n = n.ctor === "All" ? Infinity : n._0;
		var out = [];
		var number = 0;
		var string = str;
		var result;
		while (number++ < n && (result = re.exec(string)))
		{
			var i = result.length - 1;
			var subs = new Array(i);
			while (i > 0)
			{
				var submatch = result[i];
				subs[--i] = submatch === undefined
					? Maybe.Nothing
					: Maybe.Just(submatch);
			}
			out.push({
				_:{},
				match: result[0],
				submatches: List.fromArray(subs),
				index: result.index,
				number: number
			});
		}
		return List.fromArray(out);
	}
>>>>>>> 335010df

	function replace(n, re, replacer, string)
	{
		n = n.ctor === "All" ? Infinity : n._0;
		var count = 0;
		function jsReplacer(match)
		{
			if (count++ > n)
			{
				return match;
			}
			var i = arguments.length-3;
			var submatches = new Array(i);
			while (i > 0)
			{
				var submatch = arguments[i];
				submatches[--i] = submatch === undefined
					? Maybe.Nothing
					: Maybe.Just(submatch);
			}
			return replacer({
				_:{},
				match:match,
				submatches:List.fromArray(submatches),
				index:arguments[i-1],
				number:count
			});
		}
		return string.replace(re, jsReplacer);
	}

	function split(n, re, str)
	{
		n = n.ctor === "All" ? Infinity : n._0;
		if (n === Infinity)
		{
			return List.fromArray(str.split(re));
		}
		var string = str;
		var result;
		var out = [];
		var start = re.lastIndex;
		while (n--)
		{
			if (!(result = re.exec(string))) break;
			out.push(string.slice(start, result.index));
			start = re.lastIndex;
		}
		out.push(string.slice(start));
		return List.fromArray(out);
	}

	return Elm.Native.Regex.values = {
		regex: regex,
		caseInsensitive: caseInsensitive,
		escape: escape,

		contains: F2(contains),
		find: F3(find),
		replace: F4(replace),
		split: F3(split)
	};
};<|MERGE_RESOLUTION|>--- conflicted
+++ resolved
@@ -32,47 +32,18 @@
 		return string.match(re) !== null;
 	}
 
-<<<<<<< HEAD
-    function find(n, re, str) {
-        n = n.ctor === "All" ? Infinity : n._0;
-        var out = [];
-        var number = 0;
-        var string = str;
-        var lastIndex = re.lastIndex;
-        var prevLastIndex = -1;
-        var result;
-        while (number++ < n && (result = re.exec(string))) {
-            if (prevLastIndex === re.lastIndex) break;
-            var i = result.length - 1;
-            var subs = new Array(i);
-            while (i > 0) {
-                var submatch = result[i];
-                subs[--i] = submatch === undefined
-                    ? Maybe.Nothing
-                    : Maybe.Just(submatch);
-            }
-            out.push({
-                _:{},
-                match: result[0],
-                submatches: List.fromArray(subs),
-                index: result.index,
-                number: number
-            });
-            prevLastIndex = re.lastIndex;
-        }
-        re.lastIndex = lastIndex;
-        return List.fromArray(out);
-    }
-=======
 	function find(n, re, str)
 	{
 		n = n.ctor === "All" ? Infinity : n._0;
 		var out = [];
 		var number = 0;
 		var string = str;
+		var lastIndex = re.lastIndex;
+		var prevLastIndex = -1;
 		var result;
 		while (number++ < n && (result = re.exec(string)))
 		{
+			if (prevLastIndex === re.lastIndex) break;
 			var i = result.length - 1;
 			var subs = new Array(i);
 			while (i > 0)
@@ -89,10 +60,11 @@
 				index: result.index,
 				number: number
 			});
+			prevLastIndex = re.lastIndex;
 		}
+		re.lastIndex = lastIndex;
 		return List.fromArray(out);
 	}
->>>>>>> 335010df
 
 	function replace(n, re, replacer, string)
 	{
