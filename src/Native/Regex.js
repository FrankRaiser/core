Elm.Native.Regex = {};
Elm.Native.Regex.make = function(localRuntime) {
	localRuntime.Native = localRuntime.Native || {};
	localRuntime.Native.Regex = localRuntime.Native.Regex || {};
	if (localRuntime.Native.Regex.values)
	{
		return localRuntime.Native.Regex.values;
	}
	if ('values' in Elm.Native.Regex)
	{
		return localRuntime.Native.Regex.values = Elm.Native.Regex.values;
	}

	var List = Elm.Native.List.make(localRuntime);
	var Maybe = Elm.Maybe.make(localRuntime);

	function escape(str)
	{
		return str.replace(/[-\/\\^$*+?.()|[\]{}]/g, '\\$&');
	}
	function caseInsensitive(re)
	{
		return new RegExp(re.source, 'gi');
	}
	function regex(raw)
	{
		return new RegExp(raw, 'g');
	}

	function contains(re, string)
	{
		return string.match(re) !== null;
	}

	function find(n, re, str)
	{
		n = n.ctor === "All" ? Infinity : n._0;
		var out = [];
		var number = 0;
		var string = str;
		var lastIndex = re.lastIndex;
		var prevLastIndex = -1;
		var result;
		while (number++ < n && (result = re.exec(string)))
		{
			if (prevLastIndex === re.lastIndex) break;
			var i = result.length - 1;
			var subs = new Array(i);
			while (i > 0)
			{
				var submatch = result[i];
				subs[--i] = submatch === undefined
					? Maybe.Nothing
					: Maybe.Just(submatch);
			}
			out.push({
				_:{},
				match: result[0],
				submatches: List.fromArray(subs),
				index: result.index,
				number: number
			});
			prevLastIndex = re.lastIndex;
		}
		re.lastIndex = lastIndex;
		return List.fromArray(out);
	}

	function replace(n, re, replacer, string)
	{
		n = n.ctor === "All" ? Infinity : n._0;
		var count = 0;
		function jsReplacer(match)
		{
			if (count++ > n)
			{
				return match;
			}
			var i = arguments.length-3;
			var submatches = new Array(i);
			while (i > 0)
			{
				var submatch = arguments[i];
				submatches[--i] = submatch === undefined
					? Maybe.Nothing
					: Maybe.Just(submatch);
			}
			return replacer({
				_:{},
				match:match,
				submatches:List.fromArray(submatches),
				index:arguments[i-1],
				number:count
			});
		}
		return string.replace(re, jsReplacer);
	}

<<<<<<< HEAD
    function split(n, re, str) {
        n = n.ctor === "All" ? Infinity : n._0;
        if (n === Infinity) {
            return List.fromArray(str.split(re));
        }
        var string = str;
        var result;
        var out = [];
        var start = re.lastIndex;
        while (n--) {
            if (!(result = re.exec(string))) break;
            out.push(string.slice(start, result.index));
            start = re.lastIndex;
        }
        out.push(string.slice(start));
        return List.fromArray(out);
    }
=======
	function split(n, re, str)
	{
		n = n.ctor === "All" ? Infinity : n._0;
		if (n === Infinity)
		{
			return List.fromArray(str.split(re));
		}
		var string = str;
		var result;
		var out = [];
		var start = re.lastIndex;
		while (n--)
		{
			if (!(result = re.exec(string))) break;
			out.push(string.slice(start, result.index));
			start = re.lastIndex;
		}
		out.push(string.slice(start));
		return List.fromArray(out);
	}
>>>>>>> 239d2513

	return Elm.Native.Regex.values = {
		regex: regex,
		caseInsensitive: caseInsensitive,
		escape: escape,

		contains: F2(contains),
		find: F3(find),
		replace: F4(replace),
		split: F3(split)
	};
};<|MERGE_RESOLUTION|>--- conflicted
+++ resolved
@@ -96,25 +96,6 @@
 		return string.replace(re, jsReplacer);
 	}
 
-<<<<<<< HEAD
-    function split(n, re, str) {
-        n = n.ctor === "All" ? Infinity : n._0;
-        if (n === Infinity) {
-            return List.fromArray(str.split(re));
-        }
-        var string = str;
-        var result;
-        var out = [];
-        var start = re.lastIndex;
-        while (n--) {
-            if (!(result = re.exec(string))) break;
-            out.push(string.slice(start, result.index));
-            start = re.lastIndex;
-        }
-        out.push(string.slice(start));
-        return List.fromArray(out);
-    }
-=======
 	function split(n, re, str)
 	{
 		n = n.ctor === "All" ? Infinity : n._0;
@@ -135,7 +116,6 @@
 		out.push(string.slice(start));
 		return List.fromArray(out);
 	}
->>>>>>> 239d2513
 
 	return Elm.Native.Regex.values = {
 		regex: regex,
